{
  "name": "@datadog/datadog-ci",
  "version": "0.3.2",
  "description": "Run datadog actions from the CI.",
  "main": "dist/index.js",
  "repository": "https://github.com/DataDog/datadog-ci",
  "license": "Apache-2.0",
  "bin": {
    "datadog-ci": "dist/index.js"
  },
  "files": [
    "dist/**/*",
    "README",
    "LICENSE"
  ],
  "scripts": {
    "build": "yarn clean; tsc",
    "check-licenses": "node bin/check-licenses.js",
    "clean": "rm -rf dist/*",
    "format": "yarn lint --fix",
    "launch": "ts-node --transpile-only src/index.ts",
    "lint": "tslint -p tsconfig.json -c tslint.json",
    "prepack": "yarn build && node ./bin/make-it-executable.js",
    "prettier-check": "prettier --check \"src/**/*.{ts,js,json,yml}\" --ignore-path .gitignore || (echo \"\nYou can fix this by running ==> yarn prettier-write <==\n\" && false)",
    "prettier-write": "prettier --write \"src/**/*.{ts,js,json,yml}\" --ignore-path .gitignore",
    "test": "jest",
    "typecheck": "bash bin/typecheck.sh",
    "watch": "tsc -w"
  },
  "dependencies": {
<<<<<<< HEAD
    "aws-sdk": "2.682.0",
=======
    "async-retry": "1.3.1",
>>>>>>> 82b11e0c
    "axios": "0.19.2",
    "chalk": "2.4.2",
    "clipanion": "2.2.2",
    "datadog-metrics": "https://github.com/DataDog/node-datadog-metrics#12d16a80ea2a8846c91d80f5e127fb7b81b9f347",
    "deep-extend": "0.6.0",
    "form-data": "3.0.0",
    "glob": "7.1.4",
    "proxy-agent": "3.1.1",
    "tiny-async-pool": "1.1.0"
  },
  "devDependencies": {
    "@babel/core": "7.4.5",
    "@babel/preset-env": "7.4.5",
    "@babel/preset-typescript": "7.3.3",
    "@types/async-retry": "1.4.2",
    "@types/chalk": "2.2.0",
    "@types/datadog-metrics": "0.6.0",
    "@types/deep-extend": "0.4.31",
    "@types/glob": "7.1.1",
    "@types/jest": "24.0.15",
    "@types/node": "12.0.10",
    "@types/tiny-async-pool": "1.0.0",
    "jest": "24.8.0",
    "prettier": "2.0.5",
    "ts-jest": "24.3.0",
    "ts-node": "8.8.1",
    "tslint": "5.18.0",
    "tslint-config-prettier": "1.18.0",
    "typescript": "3.7.5"
  }
}<|MERGE_RESOLUTION|>--- conflicted
+++ resolved
@@ -28,11 +28,8 @@
     "watch": "tsc -w"
   },
   "dependencies": {
-<<<<<<< HEAD
     "aws-sdk": "2.682.0",
-=======
     "async-retry": "1.3.1",
->>>>>>> 82b11e0c
     "axios": "0.19.2",
     "chalk": "2.4.2",
     "clipanion": "2.2.2",
