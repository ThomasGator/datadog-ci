--- conflicted
+++ resolved
@@ -1,10 +1,6 @@
 {
   "name": "@datadog/datadog-ci",
-<<<<<<< HEAD
   "version": "0.10.5-alpha",
-=======
-  "version": "0.10.4",
->>>>>>> 57dbd1ca
   "description": "Run datadog actions from the CI.",
   "main": "dist/index.js",
   "repository": "https://github.com/DataDog/datadog-ci",
@@ -52,17 +48,13 @@
     "form-data": "3.0.0",
     "glob": "7.1.4",
     "proxy-agent": "3.1.1",
-<<<<<<< HEAD
     "simple-git": "2.31.0",
-    "tiny-async-pool": "1.1.0"
-=======
     "ssh2": "0.8.9",
     "ssh2-streams": "0.4.10",
     "sshpk": "1.16.1",
     "tiny-async-pool": "1.1.0",
     "ws": "7.4.0",
     "yamux-js": "0.0.2"
->>>>>>> 57dbd1ca
   },
   "devDependencies": {
     "@babel/core": "7.4.5",
