{
  "name": "@datadog/datadog-ci",
  "version": "0.2.2",
  "description": "Run datadog actions from the CI.",
  "main": "dist/index.js",
  "repository": "https://github.com/DataDog/datadog-ci",
  "author": "Yoann Moinet <yoann.moinet@datadoghq.com>",
  "license": "Apache-2.0",
  "bin": {
    "datadog-ci": "dist/index.js"
  },
  "files": [
    "dist/**/*",
    "README",
    "LICENSE"
  ],
  "scripts": {
    "build": "tsc",
    "check-licenses": "node bin/check-licenses.js",
    "exec": "node ./dist/",
    "format": "yarn lint --fix",
    "lint": "tslint -p tsconfig.json -c tslint.json",
    "prepack": "yarn build && node ./bin/make-it-executable.js",
    "test": "jest",
    "typecheck": "bash bin/typecheck.sh",
    "watch": "tsc -w"
  },
  "husky": {
    "hooks": {
      "pre-commit": "DISABLE_SPINNER=true lint-staged"
    }
  },
  "lint-staged": {
    "linters": {
      "*.{ts,tsx}": [
        "yarn typecheck",
        "yarn format",
        "git add"
      ]
    },
    "relative": true
  },
  "dependencies": {
    "axios": "^0.19.2",
    "chalk": "2.4.2",
    "clipanion": "^2.2.2",
    "deep-extend": "^0.6.0",
    "glob": "7.1.4"
  },
  "devDependencies": {
    "@babel/core": "7.4.5",
    "@babel/preset-env": "7.4.5",
    "@babel/preset-typescript": "7.3.3",
    "@types/chalk": "2.2.0",
    "@types/deep-extend": "^0.4.31",
    "@types/glob": "7.1.1",
    "@types/jest": "24.0.15",
    "@types/node": "12.0.10",
<<<<<<< HEAD
=======
    "@types/request": "2.48.1",
    "@types/request-promise-native": "1.0.16",
>>>>>>> 552d01ca
    "husky": "2.6.0",
    "jest": "24.8.0",
    "lint-staged": "8.2.1",
    "ts-jest": "24.3.0",
    "tslint": "5.18.0",
    "typescript": "3.7.5"
  }
}<|MERGE_RESOLUTION|>--- conflicted
+++ resolved
@@ -56,11 +56,6 @@
     "@types/glob": "7.1.1",
     "@types/jest": "24.0.15",
     "@types/node": "12.0.10",
-<<<<<<< HEAD
-=======
-    "@types/request": "2.48.1",
-    "@types/request-promise-native": "1.0.16",
->>>>>>> 552d01ca
     "husky": "2.6.0",
     "jest": "24.8.0",
     "lint-staged": "8.2.1",
