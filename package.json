{
  "name": "@datadog/datadog-ci",
<<<<<<< HEAD
  "version": "0.10.2-alpha",
=======
  "version": "0.10.2",
>>>>>>> 9d6a5d9b
  "description": "Run datadog actions from the CI.",
  "main": "dist/index.js",
  "repository": "https://github.com/DataDog/datadog-ci",
  "license": "Apache-2.0",
  "bin": {
    "datadog-ci": "dist/index.js"
  },
  "files": [
    "dist/**/*",
    "README",
    "LICENSE"
  ],
  "publishConfig": {
    "access": "public"
  },
  "resolutions": {
    "ini": "1.3.7",
    "kind-of@^6.0.0": "6.0.3"
  },
  "scripts": {
    "build": "yarn clean; tsc",
    "check-licenses": "node bin/check-licenses.js",
    "clean": "rm -rf dist/*",
    "format": "yarn lint --fix",
    "launch": "ts-node --transpile-only src/index.ts",
    "launch:debug": "node -r ts-node/register/transpile-only --inspect-brk src/index.ts",
    "lint": "tslint -p tsconfig.json -c tslint.json",
    "prepack": "yarn build && node ./bin/make-it-executable.js",
    "prettier-check": "prettier --check \"src/**/*.{ts,js,json,yml}\" --ignore-path .gitignore || (echo \"\nYou can fix this by running ==> yarn prettier-write <==\n\" && false)",
    "prettier-write": "prettier --write \"src/**/*.{ts,js,json,yml}\" --ignore-path .gitignore",
    "test": "jest",
    "test:debug": "node --inspect-brk `which jest`",
    "typecheck": "bash bin/typecheck.sh",
    "watch": "tsc -w"
  },
  "dependencies": {
    "async-retry": "1.3.1",
    "aws-sdk": "2.682.0",
    "axios": "0.21.1",
    "chalk": "2.4.2",
    "clipanion": "2.2.2",
    "datadog-metrics": "https://github.com/DataDog/node-datadog-metrics#12d16a80ea2a8846c91d80f5e127fb7b81b9f347",
    "dd-trace": "0.30.1",
    "deep-extend": "0.6.0",
    "form-data": "3.0.0",
    "glob": "7.1.4",
    "proxy-agent": "3.1.1",
    "simple-git": "2.31.0",
    "tiny-async-pool": "1.1.0"
  },
  "devDependencies": {
    "@babel/core": "7.4.5",
    "@babel/preset-env": "7.4.5",
    "@babel/preset-typescript": "7.3.3",
    "@types/async-retry": "1.4.2",
    "@types/chalk": "2.2.0",
    "@types/datadog-metrics": "0.6.0",
    "@types/deep-extend": "0.4.31",
    "@types/glob": "7.1.1",
    "@types/jest": "24.0.15",
    "@types/node": "12.0.10",
    "@types/tiny-async-pool": "1.0.0",
    "jest": "26.6.3",
    "jest-circus": "26.6.3",
    "jest-environment-node": "26.6.2",
    "prettier": "2.0.5",
    "ts-jest": "26.4.4",
    "ts-node": "8.8.1",
    "tslint": "5.18.0",
    "tslint-config-prettier": "1.18.0",
    "typescript": "4.1.3"
  }
}<|MERGE_RESOLUTION|>--- conflicted
+++ resolved
@@ -1,10 +1,6 @@
 {
   "name": "@datadog/datadog-ci",
-<<<<<<< HEAD
   "version": "0.10.2-alpha",
-=======
-  "version": "0.10.2",
->>>>>>> 9d6a5d9b
   "description": "Run datadog actions from the CI.",
   "main": "dist/index.js",
   "repository": "https://github.com/DataDog/datadog-ci",
