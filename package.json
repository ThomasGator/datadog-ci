--- conflicted
+++ resolved
@@ -1,10 +1,6 @@
 {
   "name": "@datadog/datadog-ci",
-<<<<<<< HEAD
   "version": "0.12.3-alpha",
-=======
-  "version": "0.13.1",
->>>>>>> b62786c8
   "description": "Run datadog actions from the CI.",
   "main": "dist/index.js",
   "repository": "https://github.com/DataDog/datadog-ci",
@@ -50,11 +46,7 @@
     "chalk": "3.0.0",
     "clipanion": "2.2.2",
     "datadog-metrics": "0.9.3",
-<<<<<<< HEAD
-    "dd-trace": "0.32.2",
-=======
     "dd-trace": "0.33.0-beta.2",
->>>>>>> b62786c8
     "deep-extend": "0.6.0",
     "form-data": "3.0.0",
     "glob": "7.1.4",
