import chalk from 'chalk'
import {Writable} from 'stream'

import {
  Assertion,
  ConfigOverride,
  ExecutionRule,
  LocationsMapping,
  Operator,
  PollResult,
  Reporter,
  Result,
  Step,
  Summary,
  Test,
} from '../interfaces'
import {RunTestCommand} from '../run-test'
import {hasResultPassed, hasTestSucceeded} from '../utils'

// Step rendering

const renderStepDuration = (duration: number) => {
  const getColor = () => {
    if (duration > 10000) {
      return chalk.bold.red
    }
    if (duration > 5000) {
      return chalk.bold.yellow
    }

    return chalk.bold
  }
  const color = getColor()

  return `${color(duration.toString())}ms`
}

const ICONS = {
  FAILED: chalk.bold.red('✖'),
  SKIPPED: chalk.bold.yellow('⇢'),
  SUCCESS: chalk.bold.green('✓'),
}

const renderStepIcon = (step: Step) => {
  if (step.error) {
    return ICONS.FAILED
  }
  if (step.skipped) {
    return ICONS.SKIPPED
  }

  return ICONS.SUCCESS
}

const renderStep = (step: Step) => {
  const duration = renderStepDuration(step.duration)
  const icon = renderStepIcon(step)

  const value = step.value ? `\n      ${chalk.dim(step.value)}` : ''
  const error = step.error ? `\n      ${chalk.red.dim(step.error)}` : ''

  return `    ${icon} | ${duration} - ${step.description}${value}${error}`
}

const readableOperation: {[key in Operator]: string} = {
  [Operator.contains]: 'should contain',
  [Operator.doesNotContain]: 'should not contain',
  [Operator.is]: 'should be',
  [Operator.isNot]: 'should not be',
  [Operator.lessThan]: 'should be less than',
  [Operator.matches]: 'should match',
  [Operator.doesNotMatch]: 'should not match',
  [Operator.validates]: 'will expire in less than',
  [Operator.isInLessThan]: 'will expire in less than',
  [Operator.isInMoreThan]: 'will expire in more than',
}

const renderApiError = (errorCode: string, errorMessage: string, color: chalk.Chalk) => {
  if (errorCode === 'INCORRECT_ASSERTION') {
    try {
      const assertionsErrors: Assertion[] = JSON.parse(errorMessage)
      const output = [' - Assertion(s) failed:']
      output.push(
        ...assertionsErrors.map((error) => {
          const expected = chalk.underline(`${error.target}`)
          const actual = chalk.underline(`${error.actual}`)

          return `▶ ${error.type} ${readableOperation[error.operator]} ${expected}. Actual: ${actual}`
        })
      )

      return color(output.join('\n      '))
    } catch (e) {
      // JSON parsing failed, do nothing to return the raw error
    }
  }

  return chalk.red(`      [${chalk.bold(errorCode)}] - ${chalk.dim(errorMessage)}`)
}

// Test execution rendering
const renderResultOutcome = (result: Result, test: Test, icon: string, color: chalk.Chalk) => {
  if (result.error) {
    return `    ${chalk.bold(`${ICONS.FAILED} | ${result.error}`)}`
  }

  if (result.unhealthy) {
    const errorName =
      result.errorMessage && result.errorMessage !== 'Unknown error' ? result.errorMessage : 'General Error'

<<<<<<< HEAD
    return [
      `    ${chalk.yellow(` ${ICONS.SKIPPED} | ${errorName}`)}`,
      `    ${chalk.yellow('We had an error during the execution of this test. The result will be ignored')}`,
    ].join('\n')
=======
    return `    ${chalk.bold(`${ICONS.FAILED} | ${errorName}`)}`
>>>>>>> 27c9da82
  }

  if (test.type === 'api') {
    const requestDescription = renderApiRequestDescription(test.subtype, test.config)

    if (result.errorCode && result.errorMessage) {
      return [
        `    ${icon} ${color(requestDescription)}`,
        renderApiError(result.errorCode!, result.errorMessage!, color),
      ].join('\n')
    }

    return `    ${icon} ${color(requestDescription)}`
  }

  if (test.type === 'browser') {
    if (!hasResultPassed(result) && result.stepDetails) {
      // We render the step only if the test hasn't passed to avoid cluttering the output.
      return result.stepDetails.map(renderStep).join('\n')
    }

    return ''
  }
}

const renderApiRequestDescription = (subType: string, config: Test['config']): string => {
  const {request, steps} = config
  if (subType === 'dns') {
    const text = `Query for ${request.host}`
    if (request.dnsServer) {
      return `${text} on server ${request.dnsServer}`
    }

    return text
  }

  if (subType === 'ssl' || subType === 'tcp') {
    return `Host: ${request.host}:${request.port}`
  }

  if (subType === 'multi' && steps) {
    const stepsDescription = Object.entries(
      steps
        .map((step) => step.subtype)
        .reduce((counts, type) => {
          counts[type] = (counts[type] || 0) + 1

          return counts
        }, {} as {[key: string]: number})
    )
      .map(([type, count]) => `${count} ${type.toUpperCase()} test`)
      .join(', ')

    return `Multistep test containing ${stepsDescription}`
  }

  if (subType === 'http') {
    return `${chalk.bold(request.method)} - ${request.url}`
  }

  return `${chalk.bold(subType)} test`
}

const getResultUrl = (baseUrl: string, test: Test, resultId: string) => {
  const testDetailUrl = `${baseUrl}synthetics/details/${test.public_id}`
  if (test.type === 'browser') {
    return `${testDetailUrl}/result/${resultId}`
  }

  return `${testDetailUrl}?resultId=${resultId}`
}

const renderExecutionResult = (test: Test, execution: PollResult, baseUrl: string, locationNames: LocationsMapping) => {
  const {check: overridedTest, dc_id, resultID, result} = execution
  const isSuccess = hasResultPassed(result)
  const color = getTestResultColor(isSuccess, test.options.ci?.executionRule === ExecutionRule.NON_BLOCKING)
  const icon = isSuccess ? ICONS.SUCCESS : ICONS.FAILED

  const locationName = !!result.tunnel ? 'Tunneled' : locationNames[dc_id] || dc_id.toString()
  const device = test.type === 'browser' && result.device ? ` - device: ${chalk.bold(result.device.id)}` : ''
  const resultIdentification = color(`  ${icon} location: ${chalk.bold(locationName)}${device}`)

  const outputLines = [resultIdentification]

  // Unhealthy test results don't have a duration or result URL
  if (!result.unhealthy) {
    const duration = test.type === 'browser' ? result.duration : result.timings?.total
    const durationText = duration ? `  total duration: ${duration} ms -` : ''

    const resultUrl = getResultUrl(baseUrl, test, resultID)
    const resultUrlStatus = result.error === 'Timeout' ? '(not yet received)' : ''

    const resultInfo = `    ⎋${durationText} result url: ${chalk.dim.cyan(resultUrl)} ${resultUrlStatus}`
    outputLines.push(resultInfo)
  }

  const resultOutcome = renderResultOutcome(result, overridedTest || test, icon, color)
  if (resultOutcome) {
    outputLines.push(resultOutcome)
  }

  return outputLines.join('\n')
}

// Results of all tests rendering
const renderResultIcon = (success: boolean, isNonBlocking: boolean) => {
  if (success) {
    return ICONS.SUCCESS
  }
  if (isNonBlocking) {
    return ICONS.SKIPPED
  }

  return ICONS.FAILED
}

const getTestResultColor = (success: boolean, isNonBlocking: boolean) => {
  if (success) {
    return chalk.bold.green
  }
  if (isNonBlocking) {
    return chalk.bold.yellow
  }

  return chalk.bold.red
}

export class DefaultReporter implements Reporter {
  private write: Writable['write']

  constructor(command: RunTestCommand) {
    this.write = command.context.stdout.write.bind(command.context.stdout)
  }

  public error(error: string) {
    this.write(error)
  }

  public initError(errors: string[]) {
    this.write(errors.join('\n'))
  }

  public log(log: string) {
    this.write(log)
  }

  public reportStart(timings: {startTime: number}) {
    const delay = (Date.now() - timings.startTime).toString()

    this.write(['\n', chalk.bold.cyan('=== REPORT ==='), `Took ${chalk.bold(delay)}ms`, '\n'].join('\n'))
  }

  public runEnd(summary: Summary) {
    const summaries = [
      chalk.green(`${chalk.bold(summary.passed)} passed`),
      chalk.red(`${chalk.bold(summary.failed)} failed`),
    ]

    if (summary.skipped) {
      summaries.push(`${chalk.bold(summary.skipped)} skipped`)
    }
    if (summary.notFound) {
      summaries.push(chalk.yellow(`${chalk.bold(summary.notFound)} not found`))
    }

    this.write(`${chalk.bold('Tests execution summary:')} ${summaries.join(', ')}\n`)
  }

  public testEnd(test: Test, results: PollResult[], baseUrl: string, locationNames: LocationsMapping) {
    const success = hasTestSucceeded(results)
    const isNonBlocking = test.options.ci?.executionRule === ExecutionRule.NON_BLOCKING

    const icon = renderResultIcon(success, isNonBlocking)

    const idDisplay = `[${chalk.bold.dim(test.public_id)}]`
    const nameColor = getTestResultColor(success, isNonBlocking)
    const nonBlockingText = !success && isNonBlocking ? '[NON-BLOCKING]' : ''

    const testResultsText = results
      .map((r) => renderExecutionResult(test, r, baseUrl, locationNames))
      .join('\n\n')
      .concat('\n\n')

    this.write([`${icon} ${idDisplay}${nonBlockingText} | ${nameColor(test.name)}`, testResultsText].join('\n'))
  }

  public testTrigger(test: Test, testId: string, executionRule: ExecutionRule, config: ConfigOverride) {
    const idDisplay = `[${chalk.bold.dim(testId)}]`

    const getMessage = () => {
      if (executionRule === ExecutionRule.SKIPPED) {
        // Test is either skipped from datadog-ci config or from test config
        const isSkippedByCIConfig = config.executionRule === ExecutionRule.SKIPPED
        if (isSkippedByCIConfig) {
          return `>> Skipped test "${chalk.yellow.dim(test.name)}"`
        } else {
          return `>> Skipped test "${chalk.yellow.dim(test.name)}" because of execution rule configuration in Datadog`
        }
      }

      if (executionRule === ExecutionRule.NON_BLOCKING) {
        return `Trigger test "${chalk.green.bold(test.name)}" (non-blocking)`
      }

      return `Trigger test "${chalk.green.bold(test.name)}"`
    }

    this.write(`${idDisplay} ${getMessage()}\n`)
  }

  public testWait(test: Test) {
    const idDisplay = `[${chalk.bold.dim(test.public_id)}]`

    this.write(`${idDisplay} Waiting results for "${chalk.green.bold(test.name)}"\n`)
  }
}<|MERGE_RESOLUTION|>--- conflicted
+++ resolved
@@ -108,14 +108,10 @@
     const errorName =
       result.errorMessage && result.errorMessage !== 'Unknown error' ? result.errorMessage : 'General Error'
 
-<<<<<<< HEAD
     return [
       `    ${chalk.yellow(` ${ICONS.SKIPPED} | ${errorName}`)}`,
       `    ${chalk.yellow('We had an error during the execution of this test. The result will be ignored')}`,
     ].join('\n')
-=======
-    return `    ${chalk.bold(`${ICONS.FAILED} | ${errorName}`)}`
->>>>>>> 27c9da82
   }
 
   if (test.type === 'api') {
