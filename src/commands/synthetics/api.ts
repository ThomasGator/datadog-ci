import {
  AxiosError,
  AxiosPromise,
  AxiosRequestConfig,
  default as axios,
} from 'axios';
import ProxyAgent from 'proxy-agent';

import {
  APIConfiguration,
  Payload,
  PollResult,
  Test,
  TestSearchResult,
  Trigger,
} from './interfaces';

interface BackendError {
  errors: string[];
}

export const formatBackendErrors = (requestError: AxiosError<BackendError>) => {
  if (requestError.response && requestError.response.data.errors) {
    const errors = requestError.response.data.errors.map((message: string) => `  - ${message}`);
    const serverHead = `query on ${requestError.config.baseURL}${requestError.config.url} returned:`;

    return `${serverHead}\n${errors.join('\n')}`;
  }

  return requestError.message;
};

const triggerTests = (request: (args: AxiosRequestConfig) => AxiosPromise<Trigger>) =>
  async (tests: Payload[]) => {
    const resp = await request({
      data: { tests },
      method: 'POST',
      url: '/synthetics/tests/trigger/ci',
    });

    return resp.data;
  };

const getTest = (request: (args: AxiosRequestConfig) => AxiosPromise<Test>) => async (testId: string) => {
  const resp = await request({
    url: `/synthetics/tests/${testId}`,
  });

  return resp.data;
};

const searchTests = (request: (args: AxiosRequestConfig) => AxiosPromise<TestSearchResult>) =>
  async (query: string) => {
    const resp = await request({
      params: {
        text: query,
      },
      url: '/synthetics/tests/search',
    });

    return resp.data;
  };

const pollResults = (request: (args: AxiosRequestConfig) => AxiosPromise<{ results: PollResult[] }>) =>
  async (resultIds: string[]) => {
    const resp = await request({
      params: {
        result_ids: JSON.stringify(resultIds),
      },
      url: '/synthetics/tests/poll_results',
    });

    return resp.data;
  };

<<<<<<< HEAD
export const apiConstructor: APIConstructor = ({ appKey, apiKey, baseUrl, baseIntakeUrl, proxyOpts }) => {
  const overrideArgs = (args: AxiosRequestConfig) => {
    const newArguments = {
      ...args,
      params: {
        api_key: apiKey,
        application_key: appKey,
        ...args.params,
      },
    };

    if (proxyOpts.host && proxyOpts.port) {
      newArguments.httpsAgent = new ProxyAgent(proxyOpts);
    }

    return newArguments;
  };
=======
export const apiConstructor = ({ appKey, apiKey, baseUrl, baseIntakeUrl }: APIConfiguration) => {
  const overrideArgs = (args: AxiosRequestConfig) => ({
    ...args,
    params: {
      api_key: apiKey,
      application_key: appKey,
      ...args.params,
    },
  });
>>>>>>> 34104edf
  const request = (args: AxiosRequestConfig) => axios.create({ baseURL: baseUrl })(overrideArgs(args));
  const requestTrigger = (args: AxiosRequestConfig) => axios.create({ baseURL: baseIntakeUrl })(overrideArgs(args));

  return {
    getTest: getTest(request),
    pollResults: pollResults(request),
    searchTests: searchTests(request),
    triggerTests: triggerTests(requestTrigger),
  };
};<|MERGE_RESOLUTION|>--- conflicted
+++ resolved
@@ -73,8 +73,7 @@
     return resp.data;
   };
 
-<<<<<<< HEAD
-export const apiConstructor: APIConstructor = ({ appKey, apiKey, baseUrl, baseIntakeUrl, proxyOpts }) => {
+export const apiConstructor = ({ appKey, apiKey, baseUrl, baseIntakeUrl, proxyOpts }: APIConfiguration) => {
   const overrideArgs = (args: AxiosRequestConfig) => {
     const newArguments = {
       ...args,
@@ -91,17 +90,7 @@
 
     return newArguments;
   };
-=======
-export const apiConstructor = ({ appKey, apiKey, baseUrl, baseIntakeUrl }: APIConfiguration) => {
-  const overrideArgs = (args: AxiosRequestConfig) => ({
-    ...args,
-    params: {
-      api_key: apiKey,
-      application_key: appKey,
-      ...args.params,
-    },
-  });
->>>>>>> 34104edf
+
   const request = (args: AxiosRequestConfig) => axios.create({ baseURL: baseUrl })(overrideArgs(args));
   const requestTrigger = (args: AxiosRequestConfig) => axios.create({ baseURL: baseIntakeUrl })(overrideArgs(args));
 
