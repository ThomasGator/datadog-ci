--- conflicted
+++ resolved
@@ -6,13 +6,8 @@
 import deepExtend from 'deep-extend';
 
 import { apiConstructor } from './api';
-<<<<<<< HEAD
-import { ConfigOverride, ExecutionRule, LocationsMapping, ProxyConfiguration } from './interfaces';
-import { renderHeader, renderResult } from './renderer';
-=======
-import { APIHelper, ConfigOverride, ExecutionRule, LocationsMapping } from './interfaces';
+import { APIHelper, ConfigOverride, ExecutionRule, LocationsMapping, ProxyConfiguration } from './interfaces';
 import { renderHeader, renderResults } from './renderer';
->>>>>>> 34104edf
 import { getSuites, hasTestSucceeded, runTests, waitForResults } from './utils';
 
 export class RunTestCommand extends Command {
