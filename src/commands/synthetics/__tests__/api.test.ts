import axios from 'axios';

import { apiConstructor } from '../api';
import { Payload, PollResult, Result, Trigger } from '../interfaces';

describe('dd-api', () => {
  const RESULT_ID = '123';
  const POLL_RESULTS: { results: PollResult[] } = {
    results: [
      {
        dc_id: 0,
        result: { } as Result,
        resultID: RESULT_ID,
      },
    ],
  };
  const TRIGGERED_TEST_ID = 'fakeId';
  const TRIGGER_RESULTS: Trigger = {
    results: [
      {
        device: 'laptop_large',
        location: 42,
        public_id: TRIGGERED_TEST_ID,
        result_id: RESULT_ID,
      },
    ],
    triggered_check_ids: [TRIGGERED_TEST_ID],
  };

  test('should get results from api', async () => {
<<<<<<< HEAD
    jest.spyOn(axios, 'create').mockImplementation((() => () => ({ data: RESULTS })) as any);
=======
    jest.spyOn(request, 'defaults').mockImplementation((() => () => POLL_RESULTS) as any);
>>>>>>> f6ea2528
    const api = apiConstructor({ apiKey: '123', appKey: '123', baseUrl: 'base' });
    const { pollResults } = api;
    const { results } = await pollResults([RESULT_ID]);
    expect(results[0].resultID).toBe(RESULT_ID);
  });

  test('should trigger tests using api', async () => {
    jest.spyOn(request, 'defaults').mockImplementation((() => () => TRIGGER_RESULTS) as any);
    const api = apiConstructor({ apiKey: '123', appKey: '123', baseUrl: 'base' });
    const { triggerTests } = api;
    const testsToTrigger: Payload[] = [{ public_id: TRIGGERED_TEST_ID }];
    const { results, triggered_check_ids } = await triggerTests(testsToTrigger);
    expect(triggered_check_ids).toEqual([TRIGGERED_TEST_ID]);
    expect(results[0].public_id).toBe(TRIGGERED_TEST_ID);
    expect(results[0].result_id).toBe(RESULT_ID);
  });
});<|MERGE_RESOLUTION|>--- conflicted
+++ resolved
@@ -28,11 +28,7 @@
   };
 
   test('should get results from api', async () => {
-<<<<<<< HEAD
-    jest.spyOn(axios, 'create').mockImplementation((() => () => ({ data: RESULTS })) as any);
-=======
-    jest.spyOn(request, 'defaults').mockImplementation((() => () => POLL_RESULTS) as any);
->>>>>>> f6ea2528
+    jest.spyOn(axios, 'create').mockImplementation((() => () => ({ data: POLL_RESULTS })) as any);
     const api = apiConstructor({ apiKey: '123', appKey: '123', baseUrl: 'base' });
     const { pollResults } = api;
     const { results } = await pollResults([RESULT_ID]);
@@ -40,7 +36,7 @@
   });
 
   test('should trigger tests using api', async () => {
-    jest.spyOn(request, 'defaults').mockImplementation((() => () => TRIGGER_RESULTS) as any);
+    jest.spyOn(axios, 'create').mockImplementation((() => () => ({ data: TRIGGER_RESULTS })) as any);
     const api = apiConstructor({ apiKey: '123', appKey: '123', baseUrl: 'base' });
     const { triggerTests } = api;
     const testsToTrigger: Payload[] = [{ public_id: TRIGGERED_TEST_ID }];
