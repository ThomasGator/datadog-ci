--- conflicted
+++ resolved
@@ -134,21 +134,12 @@
         config: {request: {url: 'http://example.org/path'}},
         options: {},
         public_id: publicId,
-<<<<<<< HEAD
-      } as Test;
-      const configOverride = { executionRule: ExecutionRule.SKIPPED };
-      const handledConfig = handleConfig(fakeTest, publicId, configOverride);
-
-      expect(handledConfig.public_id).toBe(publicId);
-    });
-=======
       } as Test
       const configOverride = {executionRule: ExecutionRule.SKIPPED}
-      expect(handleConfig(fakeTest, publicId, configOverride)).toEqual({
-        public_id: publicId,
-      })
-    })
->>>>>>> fdf96edf
+      const handledConfig = handleConfig(fakeTest, publicId, configOverride)
+
+      expect(handledConfig.public_id).toBe(publicId)
+    })
 
     test('startUrl template is rendered', () => {
       const publicId = 'abc-def-ghi'
@@ -158,26 +149,14 @@
       } as Test
       const configOverride = {
         startUrl: 'https://{{DOMAIN}}/newPath?oldPath={{PATHNAME}}',
-<<<<<<< HEAD
-      };
-      const expectedUrl = 'https://example.org/newPath?oldPath=/path';
-      const handledConfig = handleConfig(fakeTest, publicId, configOverride);
-
-      expect(handledConfig.public_id).toBe(publicId);
-      expect(handledConfig.startUrl).toBe(expectedUrl);
-    });
-  });
-=======
       }
       const expectedUrl = 'https://example.org/newPath?oldPath=/path'
-
-      expect(handleConfig(fakeTest, publicId, configOverride)).toEqual({
-        public_id: publicId,
-        startUrl: expectedUrl,
-      })
-    })
-  })
->>>>>>> fdf96edf
+      const handledConfig = handleConfig(fakeTest, publicId, configOverride)
+
+      expect(handledConfig.public_id).toBe(publicId)
+      expect(handledConfig.startUrl).toBe(expectedUrl)
+    })
+  })
 
   describe('hasResultPassed', () => {
     test('complete result', () => {
