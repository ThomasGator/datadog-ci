--- conflicted
+++ resolved
@@ -22,14 +22,10 @@
   renderRetriedUpload,
   renderSuccessfulCommand,
 } from './renderer'
-<<<<<<< HEAD
-import {buildPath, getBaseIntakeUrl, getMinifiedFilePath} from './utils'
+import {getBaseIntakeUrl, getMinifiedFilePath} from './utils'
 import {InvalidPayload, validatePayload} from './validation'
-=======
-import {getBaseIntakeUrl, getMinifiedFilePath} from './utils'
 
 import {buildPath} from '../../helpers/utils'
->>>>>>> 18b14e65
 
 const errorCodesNoRetry = [400, 403, 413]
 
