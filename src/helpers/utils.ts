export function pick<T extends object, K extends keyof T> (base: T, keys: K[]): Pick<T, K> {
  const entries = keys
    .filter(key => !!base[key])
    .map(key => ([key, base[key]]));

  return Object.fromEntries(entries);
<<<<<<< HEAD
}

export const handleConfig = (test: Test, config?: Config): Payload | undefined => {
  if (!config || !Object.keys(config).length) {
    return config;
  }

  const handledConfig = pick(config, [
    'allowInsecureCertificates',
    'basicAuth',
    'body',
    'bodyType',
    'cookies',
    'deviceIds',
    'followRedirects',
    'headers',
    'locations',
    'retry',
    'startUrl',
    'variables',
  ]);

  const objUrl = new URL(test.config.request.url);
  const subdomainMatch = objUrl.hostname.match(SUBDOMAIN_REGEX);
  const domain = subdomainMatch ? objUrl.hostname.replace(`${subdomainMatch[1]}.`, '') : objUrl.hostname;
  const context: TemplateContext = {
    ...process.env,
    DOMAIN: domain,
    HOST: objUrl.host,
    HOSTNAME: objUrl.hostname,
    ORIGIN: objUrl.origin,
    PARAMS: objUrl.search,
    PATHNAME: objUrl.pathname,
    PORT: objUrl.port,
    PROTOCOL: objUrl.protocol,
    SUBDOMAIN: subdomainMatch ? subdomainMatch[1] : undefined,
    URL: test.config.request.url,
  };

  if (config.startUrl) {
    handledConfig.startUrl = template(config.startUrl, context);
  }

  return handledConfig;
};

export const hasResultPassed = (result: PollResult): boolean => {
  if (typeof result.result.passed !== 'undefined') {
    return result.result.passed;
  }

  if (typeof result.result.errorCode !== 'undefined') {
    return false;
  }

  return true;
};

export const hasTestSucceeded = (test: TestComposite): boolean =>
  test.results.every((result: PollResult) => hasResultPassed(result));

export const getSuites = async (GLOB: string): Promise<Suite[]> => {
  console.log(`Finding files in ${path.join(process.cwd(), GLOB)}`);
  const files: string[] = await promisify((glob as any).glob)(GLOB);
  if (files.length) {
    console.log(`\nGot test files:\n${files.map(file => `  - ${file}\n`).join('')}`);
  } else {
    console.log('\nNo test files found.\n');
  }
  const contents = await Promise.all(files.map(test => fs.readFile(test, 'utf8')));

  return contents.map(content => JSON.parse(content));
};

export const waitForTests = async (
  api: APIHelper,
  tests: TestComposite[],
  opts: WaitForTestsOptions
): Promise<{ [key: string]: PollResult[] }> => {
  const finishedResults: { [key: string]: PollResult[] } = { };
  const pollingIds: string[] = [ ];
  const triggerResultsByResultID: { [key: string]: TriggerResult} = { };
  let maxErrors = MAX_RETRIES;

  Object.values(tests).forEach(test => {
    finishedResults[test.public_id] = [];
    test.triggerResults.forEach(result => {
      triggerResultsByResultID[result.result_id] = result;
      pollingIds.push(result.result_id);
    });
  });

  let pollTimeout: NodeJS.Timeout;

  return new Promise((resolve, reject) => {
    // When the polling timeout we still want to keep what we've got until now.
    const timeout = setTimeout(() => {
      clearTimeout(pollTimeout);
      // Build and inject timeout errors.
      pollingIds.forEach(resultID => {
        const triggerResult = triggerResultsByResultID[resultID];
        const pollResult: PollResult = {
          dc_id: triggerResult.location,
          result: {
            device: { id: triggerResult.device },
            error: 'Timeout',
            eventType: 'finished',
            passed: false,
            stepDetails: [],
          },
          resultID,
        };
        finishedResults[triggerResult.public_id].push(pollResult);
      });
      resolve(finishedResults);
    }, opts.timeout);

    const poll = async (toPoll: string[]) => {
      let results: PollResult[] = [];
      try {
        results = (await api.pollResults(toPoll)).results;
        maxErrors = MAX_RETRIES;
      } catch (e) {
        maxErrors -= 1;
        if (maxErrors < 0) {
          clearTimeout(timeout);
          clearTimeout(pollTimeout);
          reject(`Could not poll results: ${e.toString()}`);

          return;
        }
      }

      for (const result of results) {
        if (result.result.eventType === 'finished') {
          // Push the result.
          const publicId = triggerResultsByResultID[result.resultID].public_id;
          finishedResults[publicId].push(result);

          // Remove the resultID from the ids to poll.
          pollingIds.splice(pollingIds.indexOf(result.resultID), 1);
        }
      }

      if (pollingIds.length) {
        pollTimeout = setTimeout(() => {
          poll(pollingIds);
        }, INTERVAL_CHECKING);
      } else {
        clearTimeout(timeout);
        resolve(finishedResults);
      }
    };

    poll(pollingIds);
  });
};

export const runTest = async (api: APIHelper, { id, config }: TriggerConfig): Promise<[Test, TriggerResult[]] | []> => {
  let test: Test | undefined;
  try {
    test = await api.getTest(id);
  } catch (e) {
    // Just ignore it for now.
  }

  renderTrigger(test, id, config);
  if (test && !config.skip && test.options.execution_rule !== ExecutionRule.SKIPPED) {
    const triggerResponse = await api.triggerTests([id], handleConfig(test, config));
    renderWait(test);

    return [test, triggerResponse.results];
  }

  return [];
};
=======
}
>>>>>>> 2f29638d
<|MERGE_RESOLUTION|>--- conflicted
+++ resolved
@@ -4,183 +4,4 @@
     .map(key => ([key, base[key]]));
 
   return Object.fromEntries(entries);
-<<<<<<< HEAD
-}
-
-export const handleConfig = (test: Test, config?: Config): Payload | undefined => {
-  if (!config || !Object.keys(config).length) {
-    return config;
-  }
-
-  const handledConfig = pick(config, [
-    'allowInsecureCertificates',
-    'basicAuth',
-    'body',
-    'bodyType',
-    'cookies',
-    'deviceIds',
-    'followRedirects',
-    'headers',
-    'locations',
-    'retry',
-    'startUrl',
-    'variables',
-  ]);
-
-  const objUrl = new URL(test.config.request.url);
-  const subdomainMatch = objUrl.hostname.match(SUBDOMAIN_REGEX);
-  const domain = subdomainMatch ? objUrl.hostname.replace(`${subdomainMatch[1]}.`, '') : objUrl.hostname;
-  const context: TemplateContext = {
-    ...process.env,
-    DOMAIN: domain,
-    HOST: objUrl.host,
-    HOSTNAME: objUrl.hostname,
-    ORIGIN: objUrl.origin,
-    PARAMS: objUrl.search,
-    PATHNAME: objUrl.pathname,
-    PORT: objUrl.port,
-    PROTOCOL: objUrl.protocol,
-    SUBDOMAIN: subdomainMatch ? subdomainMatch[1] : undefined,
-    URL: test.config.request.url,
-  };
-
-  if (config.startUrl) {
-    handledConfig.startUrl = template(config.startUrl, context);
-  }
-
-  return handledConfig;
-};
-
-export const hasResultPassed = (result: PollResult): boolean => {
-  if (typeof result.result.passed !== 'undefined') {
-    return result.result.passed;
-  }
-
-  if (typeof result.result.errorCode !== 'undefined') {
-    return false;
-  }
-
-  return true;
-};
-
-export const hasTestSucceeded = (test: TestComposite): boolean =>
-  test.results.every((result: PollResult) => hasResultPassed(result));
-
-export const getSuites = async (GLOB: string): Promise<Suite[]> => {
-  console.log(`Finding files in ${path.join(process.cwd(), GLOB)}`);
-  const files: string[] = await promisify((glob as any).glob)(GLOB);
-  if (files.length) {
-    console.log(`\nGot test files:\n${files.map(file => `  - ${file}\n`).join('')}`);
-  } else {
-    console.log('\nNo test files found.\n');
-  }
-  const contents = await Promise.all(files.map(test => fs.readFile(test, 'utf8')));
-
-  return contents.map(content => JSON.parse(content));
-};
-
-export const waitForTests = async (
-  api: APIHelper,
-  tests: TestComposite[],
-  opts: WaitForTestsOptions
-): Promise<{ [key: string]: PollResult[] }> => {
-  const finishedResults: { [key: string]: PollResult[] } = { };
-  const pollingIds: string[] = [ ];
-  const triggerResultsByResultID: { [key: string]: TriggerResult} = { };
-  let maxErrors = MAX_RETRIES;
-
-  Object.values(tests).forEach(test => {
-    finishedResults[test.public_id] = [];
-    test.triggerResults.forEach(result => {
-      triggerResultsByResultID[result.result_id] = result;
-      pollingIds.push(result.result_id);
-    });
-  });
-
-  let pollTimeout: NodeJS.Timeout;
-
-  return new Promise((resolve, reject) => {
-    // When the polling timeout we still want to keep what we've got until now.
-    const timeout = setTimeout(() => {
-      clearTimeout(pollTimeout);
-      // Build and inject timeout errors.
-      pollingIds.forEach(resultID => {
-        const triggerResult = triggerResultsByResultID[resultID];
-        const pollResult: PollResult = {
-          dc_id: triggerResult.location,
-          result: {
-            device: { id: triggerResult.device },
-            error: 'Timeout',
-            eventType: 'finished',
-            passed: false,
-            stepDetails: [],
-          },
-          resultID,
-        };
-        finishedResults[triggerResult.public_id].push(pollResult);
-      });
-      resolve(finishedResults);
-    }, opts.timeout);
-
-    const poll = async (toPoll: string[]) => {
-      let results: PollResult[] = [];
-      try {
-        results = (await api.pollResults(toPoll)).results;
-        maxErrors = MAX_RETRIES;
-      } catch (e) {
-        maxErrors -= 1;
-        if (maxErrors < 0) {
-          clearTimeout(timeout);
-          clearTimeout(pollTimeout);
-          reject(`Could not poll results: ${e.toString()}`);
-
-          return;
-        }
-      }
-
-      for (const result of results) {
-        if (result.result.eventType === 'finished') {
-          // Push the result.
-          const publicId = triggerResultsByResultID[result.resultID].public_id;
-          finishedResults[publicId].push(result);
-
-          // Remove the resultID from the ids to poll.
-          pollingIds.splice(pollingIds.indexOf(result.resultID), 1);
-        }
-      }
-
-      if (pollingIds.length) {
-        pollTimeout = setTimeout(() => {
-          poll(pollingIds);
-        }, INTERVAL_CHECKING);
-      } else {
-        clearTimeout(timeout);
-        resolve(finishedResults);
-      }
-    };
-
-    poll(pollingIds);
-  });
-};
-
-export const runTest = async (api: APIHelper, { id, config }: TriggerConfig): Promise<[Test, TriggerResult[]] | []> => {
-  let test: Test | undefined;
-  try {
-    test = await api.getTest(id);
-  } catch (e) {
-    // Just ignore it for now.
-  }
-
-  renderTrigger(test, id, config);
-  if (test && !config.skip && test.options.execution_rule !== ExecutionRule.SKIPPED) {
-    const triggerResponse = await api.triggerTests([id], handleConfig(test, config));
-    renderWait(test);
-
-    return [test, triggerResponse.results];
-  }
-
-  return [];
-};
-=======
-}
->>>>>>> 2f29638d
+}